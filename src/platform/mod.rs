//! Platform-specific items.
//!
//! This module also contains the implementation of the platform's dynamically dispatched `Host`
//! type and its associated `Device`, `StreamId` and other associated types. These
//! types are useful in the case that users require switching between audio host APIs at runtime.

#[doc(inline)]
pub use self::platform_impl::*;

// A macro to assist with implementing a platform's dynamically dispatched `Host` type.
//
// These dynamically dispatched types are necessary to allow for users to switch between hosts at
// runtime.
//
// For example the invocation `impl_platform_host(Wasapi wasapi "WASAPI", Asio asio "ASIO")`,
// this macro should expand to:
//
// ```
// pub enum HostId {
//     Wasapi,
//     Asio,
// }
//
// pub enum Host {
//     Wasapi(crate::host::wasapi::Host),
//     Asio(crate::host::asio::Host),
// }
// ```
//
// And so on for Device, Devices, Host, StreamId, SupportedInputConfigs,
// SupportedOutputConfigs and all their necessary trait implementations.
// ```
macro_rules! impl_platform_host {
    ($($(#[cfg($feat: meta)])? $HostVariant:ident $host_mod:ident $host_name:literal),*) => {
        /// All hosts supported by CPAL on this platform.
        pub const ALL_HOSTS: &'static [HostId] = &[
            $(
                $(#[cfg($feat)])?
                HostId::$HostVariant,
            )*
        ];

        /// The platform's dynamically dispatched **Host** type.
        ///
        /// An instance of this **Host** type may represent one of the **Host**s available
        /// on the platform.
        ///
        /// Use this type if you require switching between available hosts at runtime.
        ///
        /// This type may be constructed via the **host_from_id** function. **HostId**s may
        /// be acquired via the **ALL_HOSTS** const, and the **available_hosts** function.
        pub struct Host(HostInner);

        /// The **Device** implementation associated with the platform's dynamically dispatched
        /// **Host** type.
        pub struct Device(DeviceInner);

        /// The **Devices** iterator associated with the platform's dynamically dispatched **Host**
        /// type.
        pub struct Devices(DevicesInner);

        /// The **Stream** implementation associated with the platform's dynamically dispatched
        /// **Host** type.
        // Streams cannot be `Send` or `Sync` if we plan to support Android's AAudio API. This is
        // because the stream API is not thread-safe, and the API prohibits calling certain
        // functions within the callback.
        //
        // TODO: Confirm this and add more specific detail and references.
        pub struct Stream(StreamInner, crate::platform::NotSendSyncAcrossAllPlatforms);

        /// The **SupportedInputConfigs** iterator associated with the platform's dynamically
        /// dispatched **Host** type.
        pub struct SupportedInputConfigs(SupportedInputConfigsInner);

        /// The **SupportedOutputConfigs** iterator associated with the platform's dynamically
        /// dispatched **Host** type.
        pub struct SupportedOutputConfigs(SupportedOutputConfigsInner);

        /// Unique identifier for available hosts on the platform.
        #[derive(Copy, Clone, Debug, Eq, Hash, PartialEq)]
        pub enum HostId {
            $(
                $(#[cfg($feat)])?
                $HostVariant,
            )*
        }

        /// Contains a platform specific `Device` implementation.
        pub enum DeviceInner {
            $(
                $(#[cfg($feat)])?
                $HostVariant(crate::host::$host_mod::Device),
            )*
        }

        /// Contains a platform specific `Devices` implementation.
        pub enum DevicesInner {
            $(
                $(#[cfg($feat)])?
                $HostVariant(crate::host::$host_mod::Devices),
            )*
        }

        /// Contains a platform specific `Host` implementation.
        pub enum HostInner {
            $(
                $(#[cfg($feat)])?
                $HostVariant(crate::host::$host_mod::Host),
            )*
        }

        /// Contains a platform specific `Stream` implementation.
        pub enum StreamInner {
            $(
                $(#[cfg($feat)])?
                $HostVariant(crate::host::$host_mod::Stream),
            )*
        }

        enum SupportedInputConfigsInner {
            $(
                $(#[cfg($feat)])?
                $HostVariant(crate::host::$host_mod::SupportedInputConfigs),
            )*
        }

        enum SupportedOutputConfigsInner {
            $(
                $(#[cfg($feat)])?
                $HostVariant(crate::host::$host_mod::SupportedOutputConfigs),
            )*
        }

        impl HostId {
            pub fn name(&self) -> &'static str {
                match self {
                    $(
                        $(#[cfg($feat)])?
                        HostId::$HostVariant => $host_name,
                    )*
                }
            }
        }

        impl Devices {
            /// Returns a reference to the underlying platform specific implementation of this
            /// `Devices`.
            pub fn as_inner(&self) -> &DevicesInner {
                &self.0
            }

            /// Returns a mutable reference to the underlying platform specific implementation of
            /// this `Devices`.
            pub fn as_inner_mut(&mut self) -> &mut DevicesInner {
                &mut self.0
            }

            /// Returns the underlying platform specific implementation of this `Devices`.
            pub fn into_inner(self) -> DevicesInner {
                self.0
            }
        }

        impl Device {
            /// Returns a reference to the underlying platform specific implementation of this
            /// `Device`.
            pub fn as_inner(&self) -> &DeviceInner {
                &self.0
            }

            /// Returns a mutable reference to the underlying platform specific implementation of
            /// this `Device`.
            pub fn as_inner_mut(&mut self) -> &mut DeviceInner {
                &mut self.0
            }

            /// Returns the underlying platform specific implementation of this `Device`.
            pub fn into_inner(self) -> DeviceInner {
                self.0
            }
        }

        impl Host {
            /// The unique identifier associated with this host.
            pub fn id(&self) -> HostId {
                match self.0 {
                    $(
                        $(#[cfg($feat)])?
                        HostInner::$HostVariant(_) => HostId::$HostVariant,
                    )*
                }
            }

            /// Returns a reference to the underlying platform specific implementation of this
            /// `Host`.
            pub fn as_inner(&self) -> &HostInner {
                &self.0
            }

            /// Returns a mutable reference to the underlying platform specific implementation of
            /// this `Host`.
            pub fn as_inner_mut(&mut self) -> &mut HostInner {
                &mut self.0
            }

            /// Returns the underlying platform specific implementation of this `Host`.
            pub fn into_inner(self) -> HostInner {
                self.0
            }
        }

        impl Stream {
            /// Returns a reference to the underlying platform specific implementation of this
            /// `Stream`.
            pub fn as_inner(&self) -> &StreamInner {
                &self.0
            }

            /// Returns a mutable reference to the underlying platform specific implementation of
            /// this `Stream`.
            pub fn as_inner_mut(&mut self) -> &mut StreamInner {
                &mut self.0
            }

            /// Returns the underlying platform specific implementation of this `Stream`.
            pub fn into_inner(self) -> StreamInner {
                self.0
            }
        }

        impl Iterator for Devices {
            type Item = Device;

            fn next(&mut self) -> Option<Self::Item> {
                match self.0 {
                    $(
                        $(#[cfg($feat)])?
                        DevicesInner::$HostVariant(ref mut d) => {
                            d.next().map(DeviceInner::$HostVariant).map(Device::from)
                        }
                    )*
                }
            }

            fn size_hint(&self) -> (usize, Option<usize>) {
                match self.0 {
                    $(
                        $(#[cfg($feat)])?
                        DevicesInner::$HostVariant(ref d) => d.size_hint(),
                    )*
                }
            }
        }

        impl Iterator for SupportedInputConfigs {
            type Item = crate::SupportedStreamConfigRange;

            fn next(&mut self) -> Option<Self::Item> {
                match self.0 {
                    $(
                        $(#[cfg($feat)])?
                        SupportedInputConfigsInner::$HostVariant(ref mut s) => s.next(),
                    )*
                }
            }

            fn size_hint(&self) -> (usize, Option<usize>) {
                match self.0 {
                    $(
                        $(#[cfg($feat)])?
                        SupportedInputConfigsInner::$HostVariant(ref d) => d.size_hint(),
                    )*
                }
            }
        }

        impl Iterator for SupportedOutputConfigs {
            type Item = crate::SupportedStreamConfigRange;

            fn next(&mut self) -> Option<Self::Item> {
                match self.0 {
                    $(
                        $(#[cfg($feat)])?
                        SupportedOutputConfigsInner::$HostVariant(ref mut s) => s.next(),
                    )*
                }
            }

            fn size_hint(&self) -> (usize, Option<usize>) {
                match self.0 {
                    $(
                        $(#[cfg($feat)])?
                        SupportedOutputConfigsInner::$HostVariant(ref d) => d.size_hint(),
                    )*
                }
            }
        }

        impl crate::traits::DeviceTrait for Device {
            type SupportedInputConfigs = SupportedInputConfigs;
            type SupportedOutputConfigs = SupportedOutputConfigs;
            type Stream = Stream;

            fn name(&self) -> Result<String, crate::DeviceNameError> {
                match self.0 {
                    $(
                        $(#[cfg($feat)])?
                        DeviceInner::$HostVariant(ref d) => d.name(),
                    )*
                }
            }

            fn supported_input_configs(&self) -> Result<Self::SupportedInputConfigs, crate::SupportedStreamConfigsError> {
                match self.0 {
                    $(
                        $(#[cfg($feat)])?
                        DeviceInner::$HostVariant(ref d) => {
                            d.supported_input_configs()
                                .map(SupportedInputConfigsInner::$HostVariant)
                                .map(SupportedInputConfigs)
                        }
                    )*
                }
            }

            fn supported_output_configs(&self) -> Result<Self::SupportedOutputConfigs, crate::SupportedStreamConfigsError> {
                match self.0 {
                    $(
                        $(#[cfg($feat)])?
                        DeviceInner::$HostVariant(ref d) => {
                            d.supported_output_configs()
                                .map(SupportedOutputConfigsInner::$HostVariant)
                                .map(SupportedOutputConfigs)
                        }
                    )*
                }
            }

            fn default_input_config(&self) -> Result<crate::SupportedStreamConfig, crate::DefaultStreamConfigError> {
                match self.0 {
                    $(
                        $(#[cfg($feat)])?
                        DeviceInner::$HostVariant(ref d) => d.default_input_config(),
                    )*
                }
            }

            fn default_output_config(&self) -> Result<crate::SupportedStreamConfig, crate::DefaultStreamConfigError> {
                match self.0 {
                    $(
                        $(#[cfg($feat)])?
                        DeviceInner::$HostVariant(ref d) => d.default_output_config(),
                    )*
                }
            }

            fn build_input_stream_raw<D, E>(
                &self,
                config: &crate::StreamConfig,
                sample_format: crate::SampleFormat,
                data_callback: D,
                error_callback: E,
            ) -> Result<Self::Stream, crate::BuildStreamError>
            where
                D: FnMut(&crate::Data, &crate::InputCallbackInfo) + Send + 'static,
                E: FnMut(crate::StreamError) + Send + 'static,
            {
                match self.0 {
                    $(
                        $(#[cfg($feat)])?
                        DeviceInner::$HostVariant(ref d) => d
                            .build_input_stream_raw(
                                config,
                                sample_format,
                                data_callback,
                                error_callback,
                            )
                            .map(StreamInner::$HostVariant)
                            .map(Stream::from),
                    )*
                }
            }

            fn build_output_stream_raw<D, E>(
                &self,
                config: &crate::StreamConfig,
                sample_format: crate::SampleFormat,
                data_callback: D,
                error_callback: E,
            ) -> Result<Self::Stream, crate::BuildStreamError>
            where
                D: FnMut(&mut crate::Data, &crate::OutputCallbackInfo) + Send + 'static,
                E: FnMut(crate::StreamError) + Send + 'static,
            {
                match self.0 {
                    $(
                        $(#[cfg($feat)])?
                        DeviceInner::$HostVariant(ref d) => d
                            .build_output_stream_raw(
                                config,
                                sample_format,
                                data_callback,
                                error_callback,
                            )
                            .map(StreamInner::$HostVariant)
                            .map(Stream::from),
                    )*
                }
            }
        }

        impl crate::traits::HostTrait for Host {
            type Devices = Devices;
            type Device = Device;

            fn is_available() -> bool {
                $(
                    $(#[cfg($feat)])?
                    if crate::host::$host_mod::Host::is_available() { return true; }
                )*
                false
            }

            fn devices(&self) -> Result<Self::Devices, crate::DevicesError> {
                match self.0 {
                    $(
                        $(#[cfg($feat)])?
                        HostInner::$HostVariant(ref h) => {
                            h.devices().map(DevicesInner::$HostVariant).map(Devices::from)
                        }
                    )*
                }
            }

            fn default_input_device(&self) -> Option<Self::Device> {
                match self.0 {
                    $(
                        $(#[cfg($feat)])?
                        HostInner::$HostVariant(ref h) => {
                            h.default_input_device().map(DeviceInner::$HostVariant).map(Device::from)
                        }
                    )*
                }
            }

            fn default_output_device(&self) -> Option<Self::Device> {
                match self.0 {
                    $(
                        $(#[cfg($feat)])?
                        HostInner::$HostVariant(ref h) => {
                            h.default_output_device().map(DeviceInner::$HostVariant).map(Device::from)
                        }
                    )*
                }
            }
        }

        impl crate::traits::StreamTrait for Stream {
            fn play(&self) -> Result<(), crate::PlayStreamError> {
                match self.0 {
                    $(
                        $(#[cfg($feat)])?
                        StreamInner::$HostVariant(ref s) => {
                            s.play()
                        }
                    )*
                }
            }

            fn pause(&self) -> Result<(), crate::PauseStreamError> {
                match self.0 {
                    $(
                        $(#[cfg($feat)])?
                        StreamInner::$HostVariant(ref s) => {
                            s.pause()
                        }
                    )*
                }
            }
        }

        impl From<DeviceInner> for Device {
            fn from(d: DeviceInner) -> Self {
                Device(d)
            }
        }

        impl From<DevicesInner> for Devices {
            fn from(d: DevicesInner) -> Self {
                Devices(d)
            }
        }

        impl From<HostInner> for Host {
            fn from(h: HostInner) -> Self {
                Host(h)
            }
        }

        impl From<StreamInner> for Stream {
            fn from(s: StreamInner) -> Self {
                Stream(s, Default::default())
            }
        }

        $(
            $(#[cfg($feat)])?
            impl From<crate::host::$host_mod::Device> for Device {
                fn from(h: crate::host::$host_mod::Device) -> Self {
                    DeviceInner::$HostVariant(h).into()
                }
            }

            $(#[cfg($feat)])?
            impl From<crate::host::$host_mod::Devices> for Devices {
                fn from(h: crate::host::$host_mod::Devices) -> Self {
                    DevicesInner::$HostVariant(h).into()
                }
            }

            $(#[cfg($feat)])?
            impl From<crate::host::$host_mod::Host> for Host {
                fn from(h: crate::host::$host_mod::Host) -> Self {
                    HostInner::$HostVariant(h).into()
                }
            }

            $(#[cfg($feat)])?
            impl From<crate::host::$host_mod::Stream> for Stream {
                fn from(h: crate::host::$host_mod::Stream) -> Self {
                    StreamInner::$HostVariant(h).into()
                }
            }
        )*

        /// Produces a list of hosts that are currently available on the system.
        pub fn available_hosts() -> Vec<HostId> {
            let mut host_ids = vec![];
            $(
                $(#[cfg($feat)])?
                if <crate::host::$host_mod::Host as crate::traits::HostTrait>::is_available() {
                    host_ids.push(HostId::$HostVariant);
                }
            )*
            host_ids
        }

        /// Given a unique host identifier, initialise and produce the host if it is available.
        pub fn host_from_id(id: HostId) -> Result<Host, crate::HostUnavailable> {
            match id {
                $(
                    $(#[cfg($feat)])?
                    HostId::$HostVariant => {
                        crate::host::$host_mod::Host::new()
                            .map(HostInner::$HostVariant)
                            .map(Host::from)
                    }
                )*
            }
        }
    };
}

// TODO: Add pulseaudio and jack here eventually.
#[cfg(any(target_os = "linux", target_os = "dragonfly", target_os = "freebsd"))]
mod platform_impl {
    pub use crate::host::alsa::{
        Device as AlsaDevice, Devices as AlsaDevices, Host as AlsaHost, Stream as AlsaStream,
        SupportedInputConfigs as AlsaSupportedInputConfigs,
        SupportedOutputConfigs as AlsaSupportedOutputConfigs,
    };

    #[cfg(feature = "jack")]
    pub use crate::host::jack::{
        Device as JackDevice, Devices as JackDevices, Host as JackHost, Stream as JackStream,
        SupportedInputConfigs as JackSupportedInputConfigs,
        SupportedOutputConfigs as JackSupportedOutputConfigs,
    };

<<<<<<< HEAD
    #[cfg(feature = "pulseaudio")]
    pub use crate::host::pulseaudio::{
        Device as PADevice, Devices as PADevices, Host as PAHost, Stream as PAStream,
        SupportedInputConfigs as PASupportedInputConfigs,
        SupportedOutputConfigs as PASupportedOutputConfigs,
    };

    #[cfg(all(feature = "jack", not(feature = "pulseaudio")))]
    impl_platform_host!(Jack jack "JACK", Alsa alsa "ALSA");

    #[cfg(all(feature = "pulseaudio", not(feature = "jack")))]
    impl_platform_host!(Alsa alsa "ALSA", PulseAudio pulseaudio "PulseAudio");

    #[cfg(all(feature = "pulseaudio", feature = "jack"))]
    impl_platform_host!(Jack jack "JACK", Alsa alsa "ALSA", PulseAudio pulseaudio "PulseAudio");

    #[cfg(not(feature = "jack"))]
    impl_platform_host!(Alsa alsa "ALSA");
=======
    impl_platform_host!(#[cfg(feature = "jack")] Jack jack "JACK", Alsa alsa "ALSA");
>>>>>>> 417b7fff

    /// The default host for the current compilation target platform.
    pub fn default_host() -> Host {
        AlsaHost::new()
            .expect("the default host should always be available")
            .into()
    }
}

#[cfg(any(target_os = "macos", target_os = "ios"))]
mod platform_impl {
    pub use crate::host::coreaudio::{
        Device as CoreAudioDevice, Devices as CoreAudioDevices, Host as CoreAudioHost,
        Stream as CoreAudioStream, SupportedInputConfigs as CoreAudioSupportedInputConfigs,
        SupportedOutputConfigs as CoreAudioSupportedOutputConfigs,
    };

    impl_platform_host!(CoreAudio coreaudio "CoreAudio");

    /// The default host for the current compilation target platform.
    pub fn default_host() -> Host {
        CoreAudioHost::new()
            .expect("the default host should always be available")
            .into()
    }
}

#[cfg(target_os = "emscripten")]
mod platform_impl {
    pub use crate::host::emscripten::{
        Device as EmscriptenDevice, Devices as EmscriptenDevices, Host as EmscriptenHost,
        Stream as EmscriptenStream, SupportedInputConfigs as EmscriptenSupportedInputConfigs,
        SupportedOutputConfigs as EmscriptenSupportedOutputConfigs,
    };

    impl_platform_host!(Emscripten emscripten "Emscripten");

    /// The default host for the current compilation target platform.
    pub fn default_host() -> Host {
        EmscriptenHost::new()
            .expect("the default host should always be available")
            .into()
    }
}

#[cfg(all(target_arch = "wasm32", feature = "wasm-bindgen"))]
mod platform_impl {
    pub use crate::host::webaudio::{
        Device as WebAudioDevice, Devices as WebAudioDevices, Host as WebAudioHost,
        Stream as WebAudioStream, SupportedInputConfigs as WebAudioSupportedInputConfigs,
        SupportedOutputConfigs as WebAudioSupportedOutputConfigs,
    };

    impl_platform_host!(WebAudio webaudio "WebAudio");

    /// The default host for the current compilation target platform.
    pub fn default_host() -> Host {
        WebAudioHost::new()
            .expect("the default host should always be available")
            .into()
    }
}

#[cfg(windows)]
mod platform_impl {
    #[cfg(feature = "asio")]
    pub use crate::host::asio::{
        Device as AsioDevice, Devices as AsioDevices, Host as AsioHost, Stream as AsioStream,
        SupportedInputConfigs as AsioSupportedInputConfigs,
        SupportedOutputConfigs as AsioSupportedOutputConfigs,
    };
    pub use crate::host::wasapi::{
        Device as WasapiDevice, Devices as WasapiDevices, Host as WasapiHost,
        Stream as WasapiStream, SupportedInputConfigs as WasapiSupportedInputConfigs,
        SupportedOutputConfigs as WasapiSupportedOutputConfigs,
    };

    impl_platform_host!(#[cfg(feature = "asio")] Asio asio "ASIO", Wasapi wasapi "WASAPI");

    /// The default host for the current compilation target platform.
    pub fn default_host() -> Host {
        WasapiHost::new()
            .expect("the default host should always be available")
            .into()
    }
}

#[cfg(target_os = "android")]
mod platform_impl {
    pub use crate::host::oboe::{
        Device as OboeDevice, Devices as OboeDevices, Host as OboeHost, Stream as OboeStream,
        SupportedInputConfigs as OboeSupportedInputConfigs,
        SupportedOutputConfigs as OboeSupportedOutputConfigs,
    };

    impl_platform_host!(Oboe oboe "Oboe");

    /// The default host for the current compilation target platform.
    pub fn default_host() -> Host {
        OboeHost::new()
            .expect("the default host should always be available")
            .into()
    }
}

#[cfg(not(any(
    windows,
    target_os = "linux",
    target_os = "dragonfly",
    target_os = "freebsd",
    target_os = "macos",
    target_os = "ios",
    target_os = "emscripten",
    target_os = "android",
    all(target_arch = "wasm32", feature = "wasm-bindgen"),
)))]
mod platform_impl {
    pub use crate::host::null::{
        Device as NullDevice, Devices as NullDevices, Host as NullHost,
        SupportedInputConfigs as NullSupportedInputConfigs,
        SupportedOutputConfigs as NullSupportedOutputConfigs,
    };

    impl_platform_host!(Null null "Null");

    /// The default host for the current compilation target platform.
    pub fn default_host() -> Host {
        NullHost::new()
            .expect("the default host should always be available")
            .into()
    }
}

// The following zero-sized types are for applying Send/Sync restrictions to ensure
// consistent behaviour across different platforms. These verbosely named types are used
// (rather than using the markers directly) in the hope of making the compile errors
// slightly more helpful.
//
// TODO: Remove these in favour of using negative trait bounds if they stabilise.

// A marker used to remove the `Send` and `Sync` traits.
struct NotSendSyncAcrossAllPlatforms(std::marker::PhantomData<*mut ()>);

impl Default for NotSendSyncAcrossAllPlatforms {
    fn default() -> Self {
        NotSendSyncAcrossAllPlatforms(std::marker::PhantomData)
    }
}<|MERGE_RESOLUTION|>--- conflicted
+++ resolved
@@ -577,28 +577,7 @@
         SupportedOutputConfigs as JackSupportedOutputConfigs,
     };
 
-<<<<<<< HEAD
-    #[cfg(feature = "pulseaudio")]
-    pub use crate::host::pulseaudio::{
-        Device as PADevice, Devices as PADevices, Host as PAHost, Stream as PAStream,
-        SupportedInputConfigs as PASupportedInputConfigs,
-        SupportedOutputConfigs as PASupportedOutputConfigs,
-    };
-
-    #[cfg(all(feature = "jack", not(feature = "pulseaudio")))]
-    impl_platform_host!(Jack jack "JACK", Alsa alsa "ALSA");
-
-    #[cfg(all(feature = "pulseaudio", not(feature = "jack")))]
-    impl_platform_host!(Alsa alsa "ALSA", PulseAudio pulseaudio "PulseAudio");
-
-    #[cfg(all(feature = "pulseaudio", feature = "jack"))]
-    impl_platform_host!(Jack jack "JACK", Alsa alsa "ALSA", PulseAudio pulseaudio "PulseAudio");
-
-    #[cfg(not(feature = "jack"))]
-    impl_platform_host!(Alsa alsa "ALSA");
-=======
     impl_platform_host!(#[cfg(feature = "jack")] Jack jack "JACK", Alsa alsa "ALSA");
->>>>>>> 417b7fff
 
     /// The default host for the current compilation target platform.
     pub fn default_host() -> Host {
